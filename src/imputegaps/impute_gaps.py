import logging
import warnings
from typing import Any

import numpy as np
import pandas as pd
from pandas import Series

logger = logging.getLogger(__name__)


class ImputeGaps:
    """
    Initializes the ImputeGaps object.

    Arguments
    ---------
    records_df: pd.DataFrame
        DataFrame containing variables with missing values.
    variables: dict
        Dictionary with information about the variables to impute.
    impute_settings: dict
        Dictionary with imputation settings.
    id_key: String
        Name of the variable by which a record is identified (e.g. be_id)

    Notes
    ----------
    *   De dictionary 'variables' is in principe de pd.DataFrame 'self.variables' uit de ICT analyser, geconverteerd
        naar een dictionary. Als preprocessing stap moet hierbij de kolom 'filter' zijn platgeslagen, oftewel: het mag
        geen dictionary meer zijn. De dictionary 'variables' moet ten minste de volgende kolommen bevatten:
        [["type", "no_impute", "filter"]], met optioneel: "impute_only".
    *   De dict 'impute_settings' is een nieuw kopje onder 'General' in de settingsfile. Een belangrijk subkopje is
        'group_by', wat er zo kan uitzien:
         group_by: "sbi_digit2, gk6_label; gk6_label"
        Dit betekent dat er eerst wordt geïmputeerd in strata o.b.v. sbi_digit2 en gk6_label. Als dat niet lukt, wordt
        alleen geïmputeerd o.b.v. gk6_label. Op dezelfde manier kunnen meer opties worden toegevoegd.
    """

    def __init__(
<<<<<<< HEAD
        self,
        records_df: DataFrame = None,
        variables: dict = None,
        impute_settings=None,
        impute_methods_per_type=None,
        record_id_key=None,
        group_by=None,
=======
            self, records_df=None, variables=None, impute_settings=None, id_key=None
>>>>>>> 10d811c9
    ):

        self.records_df = records_df
        self.original_indices = self.records_df.index.names
        self.variables = variables
        self.impute_settings = impute_settings
        self.id = id_key
        self.group_by = self.impute_settings["group_by"].split("; ")

        self.impute_gaps()

    def fill_missing_data(self, col, how) -> pd.DataFrame:
        """Impute missing values for one variable of a particular stratum (subset)

        Parameters
        ----------
        col: pd.Series
            pd.Series with one column that contains missing values.
        how: String {"mean", "median", "pick", "nan", "pick1"},
            Method that should be used to fill the missing values;
            - mean: Impute with the mean
            - median: Impute with the median
            - pick: Impute with a random value (for categorical variables)
            - nan: Impute with the value 0
            - pick1: Impute with the value 1

        Returns
        -------
        imputed_col: pd.Series
            pd.Series with imputed values.
        """
        imputed_col = col.copy()

        # Create a mask with the size of a column with True for all missing values
        mask = imputed_col.isnull()

        # Skip if there are no missing values
        if not mask.any():
            return imputed_col

        # Fill missing values depending on which method to use
        if how == "mean":
            with warnings.catch_warnings():
                warnings.simplefilter("ignore", category=RuntimeWarning)
                samples = np.full(mask.size, fill_value=imputed_col.mean())
        elif how == "median":
            with warnings.catch_warnings():
                warnings.simplefilter("ignore", category=RuntimeWarning)
                samples = np.full(mask.size, fill_value=imputed_col.median())
        elif how == "mode":
            # Try to obtain mode
            try:
                fill_val = imputed_col.mode()[0]
            # Mode cannot be obtained when all values in that stratum are missing
            except KeyError:
                fill_val = np.nan
            samples = np.full(mask.size, fill_value=fill_val)
        elif how == "nan":
            samples = np.full(imputed_col.isnull().sum(), fill_value=0)
        elif how == "pick1":
            # Let pick1 work with values that are '1.0 and 0.0'.
            try:
                valid_values = imputed_col.cat.categories
                if "1.0" in valid_values:
                    samples = np.full(imputed_col.isnull().sum(), fill_value="1.0")
                elif valid_values.dtype == 'object':
                    imputed_col = imputed_col.cat.add_categories("1.0")
                    samples = np.full(imputed_col.isnull().sum(), fill_value="1.0")
                elif 1 in valid_values:
                    samples = np.full(imputed_col.isnull().sum(), fill_value=1)
                else:
                    imputed_col = imputed_col.cat.add_categories(1)
                    samples = np.full(imputed_col.isnull().sum(), fill_value=1)
            except AttributeError:
                if "1.0" in imputed_col[~mask].values:
                    samples = np.full(imputed_col.isnull().sum(), fill_value="1.0")
                else:
                    samples = np.full(imputed_col.isnull().sum(), fill_value=1.0)
        elif how == "pick":
            if self.impute_settings["set_seed"] is not None:
                np.random.seed(self.impute_settings["set_seed"])
            number_of_nans = mask.sum()
            valid_values = imputed_col[~mask].values
            if valid_values.size == 0:
                return imputed_col
            else:
                samples = np.random.choice(
                    valid_values, size=number_of_nans, replace=True
                )
        else:
            raise ValueError("Not a valid choice for how {}.".format(how))
        # Fill the missing values with the values from samples
        if samples.size > 1:
            imputed_col[mask] = samples
        else:
            imputed_col.loc[mask] = samples
        return imputed_col

    def impute_gaps(self) -> None:
        """
        Impute all missing values in a dataframe.

        Returns
        -------
        None
        """

        # Make sure that all possible variables for group by are set as index
        self.records_df = self.records_df.reset_index().copy()
        indices = [i.split(", ") for i in self.group_by]
        indices = list(dict.fromkeys([item for sublist in indices for item in sublist]))
        new_index = [self.id] + indices
        self.records_df.set_index(new_index, inplace=True)

        # Iterate over variables
        for col_name in self.records_df.columns:
            # Check if there is information available about the variable
            try:
                var_type = self.variables[col_name]["type"]
            except KeyError as err:
                logger.info(f"Geen variabele info voor: {col_name}, {err}")
                continue

            # Check if the variable has a 'no_impute' flag or if its type should not be imputed
            if (
                    self.variables[col_name]["no_impute"]
                    or var_type in self.impute_settings["imputation_methods"]["skip"]
            ):
                logger.info(
                    "Skip imputing variable {} of var type {}".format(
                        col_name, var_type
                    )
                )
                continue

            # Variabele to impute
            col_to_impute = self.records_df[col_name]
            start_type = col_to_impute.dtype

            # Get filter(s) if provided
            if self.variables[col_name]["impute_only"] is None:
                var_filter = self.variables[col_name]["filter"]
            else:
                var_filter = self.variables[col_name]["impute_only"]

            # If a filter is provided, use it to filter the records
            if var_filter is not np.nan and var_filter is not None:
                # Apply filter with a variable that is also one of the index variables
                if var_filter in col_to_impute.index.names:
                    try:
                        col_to_impute = col_to_impute[
                            col_to_impute.index.get_level_values(var_filter) == 1
                            ]
                    except KeyError as err:
                        logger.warning(f"Failed to filter with {var_filter}, {err}")
                # Apply filter with a regular variable
                else:
                    try:
                        filter_mask = self.records_df[var_filter]
                    except KeyError as err:
                        logger.warning(f"Failed to filter with {var_filter}, {err}")
                    else:
                        col_to_impute = col_to_impute.loc[filter_mask == 1]

            # Compute number of missing values
            n_nans = n_nans1 = col_to_impute.isnull().sum()

            # Skip if there are no missing values
            if n_nans1 == 0:
                logger.debug(
                    "Skip imputing {}. It has no invalid numbers".format(col_name)
                )
                continue

            logger.info("Impute gaps {:20s} ({})".format(col_name, var_type))
            logger.debug("Imputing variable {}".format(col_name))
            logger.debug(
                "Filling {} with {} / {} nans ({:.1f} %)"
                "".format(
                    col_name,
                    n_nans1,
                    col_to_impute.size,
                    (n_nans1 / col_to_impute.size) * 100,
                )
            )

            # Get which imputing method to use
            imputation_dict = self.impute_settings["imputation_methods"]
            not_none = [
                i for i in imputation_dict.keys() if imputation_dict[i] is not None
            ]

            if not pd.isna(self.variables[col_name]["impute_method"]):
                how = self.variables[col_name]["impute_method"]
            else:
                for key, val in imputation_dict.items():
                    if key in not_none and var_type in imputation_dict[key]:
                        how = key
                        # Convert categorical (dict) variables to categorical
                        if var_type == "dict":
                            col_to_impute = col_to_impute.astype("category")
                        continue

            if how is None:
                logger.warning("Imputation method not found!")
            else:
                logger.debug(f"Fill gaps by taking the {how} of the valid values")

            def fill_gaps(col):
                """
                Impute missing values for one variable for a particular subset (aka stratum)

                Parameters
                ----------
                col: pd.Series
                    pd.Series with one column that contains missing values.

                Returns
                -------
                imputed_col: pd.Series
                    pd.Series with imputed values.
                """
                imputed_col = self.fill_missing_data(col, how=how)
                return imputed_col

            # Iterate over the variables in the group_by-list and try to impute until there are no more missing values
            n_iterations = 0
            while n_nans1 > 0 and n_iterations < len(self.group_by):
                group_keys = self.group_by[n_iterations].split(", ")
                df_grouped = col_to_impute.groupby(
                    group_keys, group_keys=False
                )  # Do group by
                col_to_impute = df_grouped.apply(fill_gaps)  # Impute missing values
                n_nans1 = col_to_impute.isnull().sum()  # Count remaining missing values
                n_iterations += 1
            else:
                if n_nans == n_nans1 and n_nans > 0:
                    logger.warning(
                        "Failed imputing any gap for {}: {} gaps imputed and {} gaps remaining."
                        "".format(col_name, n_nans - n_nans1, n_nans)
                    )
                elif n_nans1 > 0:
                    logger.warning(
                        "Failed imputing some gaps for {}: {} gaps imputed and {} gaps remaining. "
                        "".format(col_name, n_nans - n_nans1, n_nans1)
                    )
                elif n_nans1 == 0:
                    logger.warning(
                        "Successfully finished imputing all {}/{} = {} gaps for {}."
                        "".format(
                            n_nans,
                            col_to_impute.size,
                            n_nans / col_to_impute.size,
                            col_name,
                        )
                    )

            # Replace original column by imputed column
            self.records_df[col_name] = col_to_impute.astype(start_type)

        # Set original indices back
        self.records_df = self.records_df.copy()
        self.records_df.reset_index(inplace=True)

        if None not in self.original_indices:
            self.records_df.set_index(self.original_indices, inplace=True)
            logger.info("Set index {}.".format(self.original_indices))

        logger.info("Done")<|MERGE_RESOLUTION|>--- conflicted
+++ resolved
@@ -1,10 +1,7 @@
 import logging
+import pandas as pd
+import numpy as np
 import warnings
-from typing import Any
-
-import numpy as np
-import pandas as pd
-from pandas import Series
 
 logger = logging.getLogger(__name__)
 
@@ -38,17 +35,7 @@
     """
 
     def __init__(
-<<<<<<< HEAD
-        self,
-        records_df: DataFrame = None,
-        variables: dict = None,
-        impute_settings=None,
-        impute_methods_per_type=None,
-        record_id_key=None,
-        group_by=None,
-=======
-            self, records_df=None, variables=None, impute_settings=None, id_key=None
->>>>>>> 10d811c9
+        self, records_df=None, variables=None, impute_settings=None, id_key=None
     ):
 
         self.records_df = records_df
@@ -114,7 +101,7 @@
                 valid_values = imputed_col.cat.categories
                 if "1.0" in valid_values:
                     samples = np.full(imputed_col.isnull().sum(), fill_value="1.0")
-                elif valid_values.dtype == 'object':
+                elif valid_values.dtype == "object":
                     imputed_col = imputed_col.cat.add_categories("1.0")
                     samples = np.full(imputed_col.isnull().sum(), fill_value="1.0")
                 elif 1 in valid_values:
@@ -174,8 +161,8 @@
 
             # Check if the variable has a 'no_impute' flag or if its type should not be imputed
             if (
-                    self.variables[col_name]["no_impute"]
-                    or var_type in self.impute_settings["imputation_methods"]["skip"]
+                self.variables[col_name]["no_impute"]
+                or var_type in self.impute_settings["imputation_methods"]["skip"]
             ):
                 logger.info(
                     "Skip imputing variable {} of var type {}".format(
@@ -201,7 +188,7 @@
                     try:
                         col_to_impute = col_to_impute[
                             col_to_impute.index.get_level_values(var_filter) == 1
-                            ]
+                        ]
                     except KeyError as err:
                         logger.warning(f"Failed to filter with {var_filter}, {err}")
                 # Apply filter with a regular variable
