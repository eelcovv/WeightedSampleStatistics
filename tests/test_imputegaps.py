--- conflicted
+++ resolved
@@ -1396,10 +1396,7 @@
     expected = pd.Series([None, None, None, None], copy=False, name="telewerkers")
 
     # Test uitvoeren
-<<<<<<< HEAD
-    pd.testing.assert_series_equal(test.records_df["telewerkers"], expected)
-=======
-    pd.testing.assert_series_equal(test.records_df['telewerkers'], expected)
+    pd.testing.assert_series_equal(test.records_df["telewerkers"], expected)
 
 def test_impute_method():
     """
@@ -1424,5 +1421,4 @@
     expected = pd.Series([0,0,0,0], copy=False, name='telewerkers')
 
     # Test uitvoeren
-    pd.testing.assert_series_equal(test.records_df['telewerkers'], expected)
->>>>>>> 90626f14
+    pd.testing.assert_series_equal(test.records_df['telewerkers'], expected)