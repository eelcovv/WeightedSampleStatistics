import pytest
import pandas as pd
from imputegaps.impute_gaps import ImputeGaps

__author__ = "EMSK"
__copyright__ = "EMSK"
__license__ = "MIT"

AVAILABLE_IMPUTATION_METHODS = [
    "nan",
    "mean",
    "median",
    "pick",
    "pick1",
    "skip",
    "mode",
]
DEFAULT_IMPUTATION_METHOD_PER_TYPE = dict(
    bool="pick",
    int="nan",
    float="median",
    percentage="median",
    dict="pick",
    index="skip",
    str="skip",
    date="skip",
    undefined="skip",
)


def _get_variable():
    return {
        "telewerkers": {
            "type": "float",
            "no_impute": False,
            "no_impute": None,
            "filter": None,
            "impute_only": None,
        }
    }


def _get_record():
    return pd.DataFrame(
        [
            [1, 1, "A", "10", 10],
            [2, 1, "A", "10", 20],
            [3, 1, "A", "10", 12],
            [4, 1, "A", "10", None],
        ],
        columns=["be_id", "internet", "sbi", "gk", "telewerkers"],
    )


def add_impute_methods(impute_methods: dict, methods_to_add: dict):
    for impute_type, impute_method in methods_to_add.items():
        if impute_method not in AVAILABLE_IMPUTATION_METHODS:
            raise ValueError(f"Method  {impute_method} is not available")
        try:
            impute_methods[impute_method].append(impute_type)
        except KeyError:
            impute_methods[impute_method] = [impute_type]
    return impute_methods


def set_impute_method_per_type(impute_method_per_type):
    """
    Store the dictionary with the impute method per type in to a dictionary with types per methods

    Args:
        impute_method_per_type: dict
            metho per type

    Returns:
        dict: type per method
    """
    impute_methods = {}
    impute_methods = add_impute_methods(
        impute_methods, methods_to_add=impute_method_per_type
    )
    impute_methods = add_impute_methods(
        impute_methods, methods_to_add=DEFAULT_IMPUTATION_METHOD_PER_TYPE
    )

    for impute_method in AVAILABLE_IMPUTATION_METHODS:
        if impute_method not in impute_methods.keys():
            impute_methods[impute_method] = None

    return impute_methods


class ImputeSettings:
    def __init__(
        self,
        id_key="be_id",
        group_by=None,
        set_seed=1,
        **kwargs,
    ):
        """
        Store the impute settings

        Args:
            group_by: None of list of comma seperated column names. If None, the default is taken
            set_seed: int value of the seed to take for the random generator

        """

        self.id_key = id_key

        if group_by is None:
            self.group_by = ";".join(["sbi, gk", "gk", "internet"])
        else:
            self.group_by = ";".join(group_by)

        self.methods = set_impute_method_per_type(impute_method_per_type=kwargs)

        self.settings = {
            "group_by": self.group_by,
            "imputation_methods": self.methods,
            "set_seed": set_seed,
        }


def get_init_median():
    impute_settings = {
        "group_by": "sbi, gk; gk; internet",
        "imputation_methods": {
            "pick1": None,
            "pick": ["dict", "bool"],
            "mode": None,
            "median": ["float", "percentage"],
            "nan": ["int"],
            "skip": ["index", "str", "date", "undefined"],
            "mean": None,
        },
        "set_seed": 1,
    }
    id_key = "be_id"
    return impute_settings, id_key


def get_init_mean():
    impute_settings = {
        "group_by": "sbi, gk; gk; internet",
        "imputation_methods": {
            "pick1": None,
            "pick": ["dict", "bool"],
            "mode": None,
            "median": None,
            "nan": ["int"],
            "skip": ["index", "str", "date", "undefined"],
            "mean": ["float", "percentage"],
        },
        "set_seed": 1,
    }
    id_key = "be_id"
    return impute_settings, id_key


def get_init_mode():
    impute_settings = {
        "group_by": "sbi, gk; gk; internet",
        "imputation_methods": {
            "pick1": None,
            "pick": ["dict", "bool"],
            "mode": ["float", "percentage"],
            "median": None,
            "nan": ["int"],
            "skip": ["index", "str", "date", "undefined"],
            "mean": None,
        },
        "set_seed": 1,
    }
    id_key = "be_id"
    return impute_settings, id_key


def get_init_pick1():
    impute_settings = {
        "group_by": "sbi, gk; gk; internet",
        "imputation_methods": {
            "pick1": ["float", "percentage", "dict", "bool"],
            "pick": None,
            "mode": None,
            "median": None,
            "nan": ["int"],
            "skip": ["index", "str", "date", "undefined"],
            "mean": None,
        },
        "set_seed": 1,
    }
    id_key = "be_id"
    return impute_settings, id_key


def get_init_nan():
    impute_settings = {
        "group_by": "sbi, gk; gk; internet",
        "imputation_methods": {
            "pick1": None,
            "pick": None,
            "mode": None,
            "median": None,
            "nan": ["int", "float", "percentage", "dict", "bool"],
            "skip": ["index", "str", "date", "undefined"],
            "mean": None,
        },
        "set_seed": 1,
    }
    id_key = "be_id"
    return impute_settings, id_key


def get_init_pick():
    impute_settings = {
        "group_by": "sbi, gk; gk; internet",
        "imputation_methods": {
            "pick1": None,
            "pick": ["int", "float", "percentage", "dict", "bool"],
            "mode": None,
            "median": None,
            "nan": None,
            "skip": ["index", "str", "date", "undefined"],
            "mean": None,
        },
        "set_seed": 1,
    }
    id_key = "be_id"
    return impute_settings, id_key


def test_failed_imputegaps():
    """API Tests"""
    with pytest.raises(AttributeError):
<<<<<<< HEAD
        test_obj = ImputeGaps()
=======
        test_obj = ImputeGaps()


def test_float_median_p1():
    """
    var_type: float
    missing: 1
    imputatie: o.b.v. sbi x gk
    methode: median
    """
    # Maak data
    # impute = ImputeSettings()

    #records_df = _get_record()
    #variables = _get_variable()
    impute_settings, id_key = get_init_median()
    records_df = pd.DataFrame(
        [[1, 1, 'A', '10', 10], [2, 1, 'A', '10', 20], [3, 1, 'A', '10', 12], [4, 1, 'A', '10', None]],
        columns=['be_id', 'internet', 'sbi', 'gk', 'telewerkers'])
    variables = {'telewerkers': {'type': 'float', 'no_impute': False, 'no_impute': None, 'filter': None, 'impute_only': None}}

    # Run ImputeGaps
    test = ImputeGaps(
        records_df=records_df,
        variables=variables,
        impute_settings=impute_settings,
        id_key=id_key,
    )

    # Maak verwacht
    expected = pd.Series([float(10), 20, 12, 12], copy=False, name="telewerkers")

    # Test uitvoeren
    pd.testing.assert_series_equal(test.records_df["telewerkers"], expected)


def test_float_median_p2():
    """
    var_type: float
    missing: 1
    imputatie: o.b.v. gk
    methode: median
    """
    # Maak data
    impute_settings, id_key = get_init_median()
    records_df = pd.DataFrame(
        [
            [1, 1, "A", "10", 10],
            [2, 1, "A", "10", 20],
            [3, 1, "A", "10", 12],
            [4, 1, "A", "20", None],
        ],
        columns=["be_id", "internet", "sbi", "gk", "telewerkers"],
    )
    variables = {
        "telewerkers": {
            "type": "float",
            "no_impute": False,
            "no_impute": None,
            "filter": None,
            "impute_only": None,
        }
    }

    # Run ImputeGaps
    test = ImputeGaps(records_df, variables, impute_settings, id_key)

    # Maak verwacht
    expected = pd.Series([float(10), 20, 12, 12], copy=False, name="telewerkers")

    # Test uitvoeren
    pd.testing.assert_series_equal(test.records_df["telewerkers"], expected)


def test_float_median_p3():
    """
    var_type: float
    missing: 1
    imputatie: o.b.v. internet
    methode: median
    """
    # Maak data
    impute_settings, id_key = get_init_median()
    records_df = pd.DataFrame(
        [
            [1, 1, "A", "10", 10],
            [2, 1, "A", "10", 20],
            [3, 1, "A", "10", 12],
            [4, 1, "B", "20", None],
        ],
        columns=["be_id", "internet", "sbi", "gk", "telewerkers"],
    )
    variables = {
        "telewerkers": {
            "type": "float",
            "no_impute": False,
            "no_impute": None,
            "filter": None,
            "impute_only": None,
        }
    }

    # Run ImputeGaps
    test = ImputeGaps(records_df, variables, impute_settings, id_key)

    # Maak verwacht
    expected = pd.Series([float(10), 20, 12, 12], copy=False, name="telewerkers")

    # Test uitvoeren
    pd.testing.assert_series_equal(test.records_df["telewerkers"], expected)


def test_float_median_p4():
    """
    var_type: float
    missing: 1
    imputatie: None
    methode: median
    """
    # Maak data
    impute_settings, id_key = get_init_median()
    records_df = pd.DataFrame(
        [
            [1, 1, "A", "10", None],
            [2, 1, "A", "10", None],
            [3, 1, "A", "10", None],
            [4, 1, "B", "20", None],
        ],
        columns=["be_id", "internet", "sbi", "gk", "telewerkers"],
    )
    variables = {
        "telewerkers": {
            "type": "float",
            "no_impute": False,
            "no_impute": None,
            "filter": None,
            "impute_only": None,
        }
    }

    # Run ImputeGaps
    test = ImputeGaps(records_df, variables, impute_settings, id_key)

    # Maak verwacht
    expected = pd.Series([None, None, None, None], copy=False, name="telewerkers")

    # Test uitvoeren
    pd.testing.assert_series_equal(test.records_df["telewerkers"], expected)


def test_float_mean_p1():
    """
    var_type: float
    missing: 1
    imputatie: o.b.v. sbi x gk
    methode: mean
    """
    # Maak data
    impute_settings, id_key = get_init_mean()
    records_df = pd.DataFrame(
        [
            [1, 1, "A", "10", 10.1],
            [2, 1, "A", "10", 20.3],
            [3, 1, "C", "20", 30.4],
            [4, 1, "A", "10", None],
        ],
        columns=["be_id", "internet", "sbi", "gk", "telewerkers"],
    )
    variables = {
        "telewerkers": {
            "type": "float",
            "no_impute": False,
            "no_impute": None,
            "filter": None,
            "impute_only": None,
        }
    }

    # Run ImputeGaps
    test = ImputeGaps(records_df, variables, impute_settings, id_key)

    # Maak verwacht
    expected = pd.Series([10.1, 20.3, 30.4, 15.2], copy=False, name="telewerkers")

    # Test uitvoeren
    pd.testing.assert_series_equal(test.records_df["telewerkers"], expected)


def test_float_mean_p2():
    """
    var_type: float
    missing: 1
    imputatie: o.b.v. gk
    methode: mean
    """
    # Maak data
    impute_settings, id_key = get_init_mean()
    records_df = pd.DataFrame(
        [
            [1, 1, "A", "10", 1],
            [2, 1, "A", "10", 5.5],
            [3, 1, "A", "10", 8.7],
            [4, 1, "A", "10", None],
        ],
        columns=["be_id", "internet", "sbi", "gk", "telewerkers"],
    )
    variables = {
        "telewerkers": {
            "type": "float",
            "no_impute": False,
            "no_impute": None,
            "filter": None,
            "impute_only": None,
        }
    }

    # Run ImputeGaps
    test = ImputeGaps(records_df, variables, impute_settings, id_key)

    # Maak verwacht
    expected = pd.Series([1, 5.5, 8.7, 5.06667], copy=False, name="telewerkers")

    # Test uitvoeren
    pd.testing.assert_series_equal(test.records_df["telewerkers"], expected)


def test_float_mean_p3():
    """
    var_type: float
    missing: 1
    imputatie: o.b.v. internet
    methode: mean
    """
    # Maak data
    impute_settings, id_key = get_init_mean()
    records_df = pd.DataFrame(
        [
            [1, 1, "A", "10", 1],
            [2, 1, "A", "10", 5.5],
            [3, 1, "C", "20", None],
            [4, 0, "C", "20", None],
        ],
        columns=["be_id", "internet", "sbi", "gk", "telewerkers"],
    )
    variables = {
        "telewerkers": {
            "type": "float",
            "no_impute": False,
            "no_impute": None,
            "filter": None,
            "impute_only": None,
        }
    }

    # Run ImputeGaps
    test = ImputeGaps(records_df, variables, impute_settings, id_key)

    # Maak verwacht
    expected = pd.Series([1, 5.5, 3.25, None], copy=False, name="telewerkers")

    # Test uitvoeren
    pd.testing.assert_series_equal(test.records_df["telewerkers"], expected)


def test_float_mean_p4():
    """
    var_type: float
    missing: 1
    imputatie: None
    methode: median
    """
    # Maak data
    impute_settings, id_key = get_init_mean()
    records_df = pd.DataFrame(
        [
            [1, 1, "A", "10", None],
            [2, 1, "A", "10", None],
            [3, 1, "A", "10", None],
            [4, 1, "B", "20", None],
        ],
        columns=["be_id", "internet", "sbi", "gk", "telewerkers"],
    )
    variables = {
        "telewerkers": {
            "type": "float",
            "no_impute": False,
            "no_impute": None,
            "filter": None,
            "impute_only": None,
        }
    }

    # Run ImputeGaps
    test = ImputeGaps(records_df, variables, impute_settings, id_key)

    # Maak verwacht
    expected = pd.Series([None, None, None, None], copy=False, name="telewerkers")

    # Test uitvoeren
    pd.testing.assert_series_equal(test.records_df["telewerkers"], expected)


def test_float_mode_p1():
    """
    var_type: float
    missing: 1
    imputatie: o.b.v. sbi x gk
    methode: modus
    """
    # Maak data
    impute_settings, id_key = get_init_mode()
    records_df = pd.DataFrame(
        [
            [1, 1, "A", "10", 10],
            [2, 1, "A", "10", 20],
            [3, 1, "A", "10", 10],
            [4, 1, "A", "10", None],
        ],
        columns=["be_id", "internet", "sbi", "gk", "telewerkers"],
    )
    variables = {
        "telewerkers": {
            "type": "float",
            "no_impute": False,
            "no_impute": None,
            "filter": None,
            "impute_only": None,
        }
    }

    # Run ImputeGaps
    test = ImputeGaps(records_df, variables, impute_settings, id_key)

    # Maak verwacht
    expected = pd.Series([float(10), 20, 10, 10], copy=False, name="telewerkers")

    # Test uitvoeren
    pd.testing.assert_series_equal(test.records_df["telewerkers"], expected)


def test_float_mode_p2():
    """
    var_type: float
    missing: 1
    imputatie: o.b.v. gk
    methode: modus (er is geen modus) -> in dat geval wordt het kleinste getal geimputeerd
    """
    # Maak data
    impute_settings, id_key = get_init_mode()
    records_df = pd.DataFrame(
        [
            [1, 1, "A", "10", 10],
            [2, 1, "A", "10", 20],
            [3, 1, "A", "10", 12],
            [4, 1, "A", "20", None],
        ],
        columns=["be_id", "internet", "sbi", "gk", "telewerkers"],
    )
    variables = {
        "telewerkers": {
            "type": "float",
            "no_impute": False,
            "no_impute": None,
            "filter": None,
            "impute_only": None,
        }
    }

    # Run ImputeGaps
    test = ImputeGaps(records_df, variables, impute_settings, id_key)

    # Maak verwacht
    expected = pd.Series([float(10), 20, 12, 10], copy=False, name="telewerkers")

    # Test uitvoeren
    pd.testing.assert_series_equal(test.records_df["telewerkers"], expected)


def test_float_mode_p4():
    """
    var_type: float
    missing: 1
    imputatie: None
    methode: median
    """
    # Maak data
    impute_settings, id_key = get_init_mode()
    records_df = pd.DataFrame(
        [
            [1, 1, "A", "10", None],
            [2, 1, "A", "10", None],
            [3, 1, "A", "10", None],
            [4, 1, "B", "20", None],
        ],
        columns=["be_id", "internet", "sbi", "gk", "telewerkers"],
    )
    variables = {
        "telewerkers": {
            "type": "float",
            "no_impute": False,
            "no_impute": None,
            "filter": None,
            "impute_only": None,
        }
    }

    # Run ImputeGaps
    test = ImputeGaps(records_df, variables, impute_settings, id_key)

    # Maak verwacht
    expected = pd.Series([None, None, None, None], copy=False, name="telewerkers")

    # Test uitvoeren
    pd.testing.assert_series_equal(test.records_df["telewerkers"], expected)


def test_float_pick1_p1():
    """
    var_type: float
    missing: 1
    imputatie: o.b.v. sbi x gk
    methode: mean
    """
    # Maak data
    impute_settings, id_key = get_init_pick1()
    records_df = pd.DataFrame(
        [
            [1, 1, "A", "10", 10.1],
            [2, 1, "A", "10", 20.3],
            [3, 1, "C", "20", 30.4],
            [4, 1, "A", "10", None],
        ],
        columns=["be_id", "internet", "sbi", "gk", "telewerkers"],
    )
    variables = {
        "telewerkers": {
            "type": "float",
            "no_impute": False,
            "no_impute": None,
            "filter": None,
            "impute_only": None,
        }
    }

    # Run ImputeGaps
    test = ImputeGaps(records_df, variables, impute_settings, id_key)

    # Maak verwacht
    expected = pd.Series([10.1, 20.3, 30.4, 1.0], copy=False, name="telewerkers")

    # Test uitvoeren
    pd.testing.assert_series_equal(test.records_df["telewerkers"], expected)


def test_float_pick1_p2():
    """
    var_type: float
    missing: 1
    imputatie: o.b.v. gk
    methode: mean
    """
    # Maak data
    impute_settings, id_key = get_init_pick1()
    records_df = pd.DataFrame(
        [
            [1, 1, "A", "10", 1],
            [2, 1, "A", "10", 0],
            [3, 1, "A", "10", 1],
            [4, 1, "A", "10", None],
        ],
        columns=["be_id", "internet", "sbi", "gk", "telewerkers"],
    )
    variables = {
        "telewerkers": {
            "type": "float",
            "no_impute": False,
            "no_impute": None,
            "filter": None,
            "impute_only": None,
        }
    }

    # Run ImputeGaps
    test = ImputeGaps(records_df, variables, impute_settings, id_key)

    # Maak verwacht
    expected = pd.Series([1, 0, 1, float(1)], copy=False, name="telewerkers")

    # Test uitvoeren
    pd.testing.assert_series_equal(test.records_df["telewerkers"], expected)


def test_float_pick1_p4():
    """
    var_type: float
    missing: 1
    imputatie: None
    methode: median
    """
    # Maak data
    impute_settings, id_key = get_init_pick1()
    records_df = pd.DataFrame(
        [
            [1, 1, "A", "10", None],
            [2, 1, "A", "10", None],
            [3, 1, "A", "10", None],
            [4, 1, "B", "20", None],
        ],
        columns=["be_id", "internet", "sbi", "gk", "telewerkers"],
    )
    variables = {
        "telewerkers": {
            "type": "float",
            "no_impute": False,
            "no_impute": None,
            "filter": None,
            "impute_only": None,
        }
    }

    # Run ImputeGaps
    test = ImputeGaps(records_df, variables, impute_settings, id_key)

    # Maak verwacht
    expected = pd.Series(
        [float(1), 1, 1, 1], dtype="object", copy=False, name="telewerkers"
    )

    # Test uitvoeren
    pd.testing.assert_series_equal(test.records_df["telewerkers"], expected)


def test_float_nan_p1():
    """
    var_type: float
    missing: 1
    imputatie: o.b.v. sbi x gk
    methode: mean
    """
    # Maak data
    impute_settings, id_key = get_init_nan()
    records_df = pd.DataFrame(
        [
            [1, 1, "A", "10", 10.1],
            [2, 1, "A", "10", 20.3],
            [3, 1, "C", "20", 30.4],
            [4, 1, "A", "10", None],
        ],
        columns=["be_id", "internet", "sbi", "gk", "telewerkers"],
    )
    variables = {
        "telewerkers": {
            "type": "float",
            "no_impute": False,
            "no_impute": None,
            "filter": None,
            "impute_only": None,
        }
    }

    # Run ImputeGaps
    test = ImputeGaps(records_df, variables, impute_settings, id_key)

    # Maak verwacht
    expected = pd.Series([10.1, 20.3, 30.4, 0], copy=False, name="telewerkers")

    # Test uitvoeren
    pd.testing.assert_series_equal(test.records_df["telewerkers"], expected)


def test_bool_nan_p1():
    """
    var_type: bool
    missing: 1
    imputatie: o.b.v. sbi x gk
    methode: nan
    """
    # Maak data
    impute_settings, id_key = get_init_nan()
    records_df = pd.DataFrame(
        [
            [1, 1, "A", "10", 0],
            [2, 1, "A", "10", 1],
            [3, 1, "C", "20", 1],
            [4, 1, "A", "10", None],
        ],
        columns=["be_id", "internet", "sbi", "gk", "telewerkers"],
    )
    variables = {
        "telewerkers": {
            "type": "bool",
            "no_impute": False,
            "no_impute": None,
            "filter": None,
            "impute_only": None,
        }
    }

    # Run ImputeGaps
    test = ImputeGaps(records_df, variables, impute_settings, id_key)

    # Maak verwacht
    expected = pd.Series([0, 1, 1, float(0)], copy=False, name="telewerkers")

    # Test uitvoeren
    pd.testing.assert_series_equal(test.records_df["telewerkers"], expected)


def test_bool_pick1_p1():
    """
    var_type: bool
    missing: 1
    imputatie: o.b.v. sbi x gk
    methode: nan
    """
    # Maak data
    impute_settings, id_key = get_init_pick1()
    records_df = pd.DataFrame(
        [
            [1, 1, "A", "10", 0],
            [2, 1, "A", "10", 1],
            [3, 1, "C", "20", 1],
            [4, 1, "A", "10", None],
        ],
        columns=["be_id", "internet", "sbi", "gk", "telewerkers"],
    )
    variables = {
        "telewerkers": {
            "type": "bool",
            "no_impute": False,
            "no_impute": None,
            "filter": None,
            "impute_only": None,
        }
    }

    # Run ImputeGaps
    test = ImputeGaps(records_df, variables, impute_settings, id_key)

    # Maak verwacht
    expected = pd.Series([0, 1, 1, float(1)], copy=False, name="telewerkers")

    # Test uitvoeren
    pd.testing.assert_series_equal(test.records_df["telewerkers"], expected)


def test_bool_pick_p1():
    """
    var_type: bool
    missing: 1
    imputatie: o.b.v. sbi x gk
    methode: nan
    """
    # Maak data
    impute_settings, id_key = get_init_pick()
    records_df = pd.DataFrame(
        [
            [1, 1, "A", "10", 0],
            [2, 1, "A", "10", 1],
            [3, 1, "C", "20", 1],
            [4, 1, "A", "10", None],
        ],
        columns=["be_id", "internet", "sbi", "gk", "telewerkers"],
    )
    variables = {
        "telewerkers": {
            "type": "bool",
            "no_impute": False,
            "no_impute": None,
            "filter": None,
            "impute_only": None,
        }
    }

    # Run ImputeGaps
    test = ImputeGaps(records_df, variables, impute_settings, id_key)

    # Maak verwacht
    expected = pd.Series([0, 1, 1, float(1)], copy=False, name="telewerkers")

    # Test uitvoeren
    pd.testing.assert_series_equal(test.records_df["telewerkers"], expected)


def test_bool_pick_p2():
    """
    var_type: bool
    missing: 1
    imputatie: o.b.v. sbi x gk
    methode: nan
    """
    # Maak data
    impute_settings, id_key = get_init_pick()
    records_df = pd.DataFrame(
        [
            [1, 1, "A", "10", 0],
            [2, 1, "A", "10", 0],
            [3, 1, "A", "10", 0],
            [4, 1, "B", "10", None],
        ],
        columns=["be_id", "internet", "sbi", "gk", "telewerkers"],
    )
    variables = {
        "telewerkers": {
            "type": "bool",
            "no_impute": False,
            "no_impute": None,
            "filter": None,
            "impute_only": None,
        }
    }

    # Run ImputeGaps
    test = ImputeGaps(records_df, variables, impute_settings, id_key)

    # Maak verwacht
    expected = pd.Series([0, 0, 0, float(0)], copy=False, name="telewerkers")

    # Test uitvoeren
    pd.testing.assert_series_equal(test.records_df["telewerkers"], expected)


def test_bool_pick_p3():
    """
    var_type: bool
    missing: 1
    imputatie: o.b.v. sbi x gk
    methode: nan
    """
    # Maak data
    impute_settings, id_key = get_init_pick()
    records_df = pd.DataFrame(
        [
            [1, 1, "A", "10", "0.0"],
            [2, 1, "A", "10", "1.0"],
            [3, 1, "A", "10", "1.0"],
            [4, 1, "B", "20", None],
        ],
        columns=["be_id", "internet", "sbi", "gk", "telewerkers"],
    )
    variables = {
        "telewerkers": {
            "type": "bool",
            "no_impute": False,
            "no_impute": None,
            "filter": None,
            "impute_only": None,
        }
    }

    # Run ImputeGaps
    test = ImputeGaps(records_df, variables, impute_settings, id_key)

    # Maak verwacht
    expected = pd.Series(["0.0", "1.0", "1.0", "1.0"], copy=False, name="telewerkers")

    # Test uitvoeren
    pd.testing.assert_series_equal(test.records_df["telewerkers"], expected)


def test_bool_pick_p4():
    """
    var_type: bool
    missing: 1
    imputatie: o.b.v. sbi x gk
    methode: nan
    """
    # Maak data
    impute_settings, id_key = get_init_pick()
    records_df = pd.DataFrame(
        [
            [1, 1, "A", "10", None],
            [2, 1, "A", "10", None],
            [3, 1, "A", "10", None],
            [4, 1, "B", "10", None],
        ],
        columns=["be_id", "internet", "sbi", "gk", "telewerkers"],
    )
    variables = {
        "telewerkers": {
            "type": "bool",
            "no_impute": False,
            "no_impute": None,
            "filter": None,
            "impute_only": None,
        }
    }

    # Run ImputeGaps
    test = ImputeGaps(records_df, variables, impute_settings, id_key)

    # Maak verwacht
    expected = pd.Series([None, None, None, None], copy=False, name="telewerkers")

    # Test uitvoeren
    pd.testing.assert_series_equal(test.records_df["telewerkers"], expected)


def test_dict_pick1_p1a():
    """
    var_type: bool
    missing: 1
    imputatie: o.b.v. sbi x gk
    methode: nan
    """
    # Maak data
    impute_settings, id_key = get_init_pick1()
    records_df = pd.DataFrame(
        [
            [1, 1, "A", "10", 1.0],
            [2, 1, "A", "10", 2.0],
            [3, 1, "C", "20", 3.0],
            [4, 1, "A", "10", None],
        ],
        columns=["be_id", "internet", "sbi", "gk", "telewerkers"],
    )
    variables = {
        "telewerkers": {
            "type": "dict",
            "no_impute": False,
            "no_impute": None,
            "filter": None,
            "impute_only": None,
        }
    }

    # Run ImputeGaps
    test = ImputeGaps(records_df, variables, impute_settings, id_key)

    # Maak verwacht
    expected = pd.Series([1.0, 2.0, 3.0, float(1)], copy=False, name="telewerkers")

    # Test uitvoeren
    pd.testing.assert_series_equal(test.records_df["telewerkers"], expected)


def test_dict_pick1_p1b():
    """
    var_type: bool
    missing: 1
    imputatie: o.b.v. sbi x gk
    methode: nan
    """
    # Maak data
    impute_settings, id_key = get_init_pick1()
    records_df = pd.DataFrame(
        [
            [1, 1, "A", "10", "1.0"],
            [2, 1, "A", "10", "2.0"],
            [3, 1, "C", "20", "3.0"],
            [4, 1, "A", "10", None],
        ],
        columns=["be_id", "internet", "sbi", "gk", "telewerkers"],
    )
    variables = {
        "telewerkers": {
            "type": "dict",
            "no_impute": False,
            "no_impute": None,
            "filter": None,
            "impute_only": None,
        }
    }

    # Run ImputeGaps
    test = ImputeGaps(records_df, variables, impute_settings, id_key)

    # Maak verwacht
    expected = pd.Series(["1.0", "2.0", "3.0", "1.0"], copy=False, name="telewerkers")

    # Test uitvoeren
    pd.testing.assert_series_equal(test.records_df["telewerkers"], expected)


def test_dict_pick1_p1c():
    """
    var_type: bool
    missing: 1
    imputatie: o.b.v. sbi x gk
    methode: nan
    """
    # Maak data
    impute_settings, id_key = get_init_pick1()
    records_df = pd.DataFrame(
        [
            [1, 1, "A", "10", 4.0],
            [2, 1, "A", "10", 2.0],
            [3, 1, "C", "20", 3.0],
            [4, 1, "A", "10", None],
        ],
        columns=["be_id", "internet", "sbi", "gk", "telewerkers"],
    )
    variables = {
        "telewerkers": {
            "type": "dict",
            "no_impute": False,
            "no_impute": None,
            "filter": None,
            "impute_only": None,
        }
    }

    # Run ImputeGaps
    test = ImputeGaps(records_df, variables, impute_settings, id_key)

    # Maak verwacht
    expected = pd.Series([4.0, 2.0, 3.0, 1.0], copy=False, name="telewerkers")

    # Test uitvoeren
    pd.testing.assert_series_equal(test.records_df["telewerkers"], expected)


def test_dict_pick1_p1d():
    """
    var_type: bool
    missing: 1
    imputatie: o.b.v. sbi x gk
    methode: nan
    """
    # Maak data
    impute_settings, id_key = get_init_pick1()
    records_df = pd.DataFrame(
        [
            [1, 1, "A", "10", 0.0],
            [2, 1, "A", "10", 2.0],
            [3, 1, "C", "20", 3.0],
            [4, 1, "A", "10", None],
        ],
        columns=["be_id", "internet", "sbi", "gk", "telewerkers"],
    )
    variables = {
        "telewerkers": {
            "type": "dict",
            "no_impute": False,
            "no_impute": None,
            "filter": None,
            "impute_only": None,
        }
    }

    # Run ImputeGaps
    test = ImputeGaps(records_df, variables, impute_settings, id_key)

    # Maak verwacht
    expected = pd.Series([0.0, 2.0, 3.0, 1.0], copy=False, name="telewerkers")

    # Test uitvoeren
    pd.testing.assert_series_equal(test.records_df["telewerkers"], expected)


def test_dict_pick1_p1e():
    """
    var_type: bool
    missing: 1
    imputatie: o.b.v. sbi x gk
    methode: nan
    """
    # Maak data
    impute_settings, id_key = get_init_pick1()
    records_df = pd.DataFrame(
        [
            [1, 1, "A", "10", "4.0"],
            [2, 1, "A", "10", "2.0"],
            [3, 1, "C", "20", "3.0"],
            [4, 1, "A", "10", None],
        ],
        columns=["be_id", "internet", "sbi", "gk", "telewerkers"],
    )
    variables = {
        "telewerkers": {
            "type": "dict",
            "no_impute": False,
            "no_impute": None,
            "filter": None,
            "impute_only": None,
        }
    }

    # Run ImputeGaps
    test = ImputeGaps(records_df, variables, impute_settings, id_key)

    # Maak verwacht
    expected = pd.Series(["4.0", "2.0", "3.0", "1.0"], copy=False, name="telewerkers")

    # Test uitvoeren
    pd.testing.assert_series_equal(test.records_df["telewerkers"], expected)


def test_dict_pick_p1():
    """
    var_type: bool
    missing: 1
    imputatie: o.b.v. sbi x gk
    methode: nan
    """
    # Maak data
    impute_settings, id_key = get_init_pick()
    records_df = pd.DataFrame(
        [
            [1, 1, "A", "10", 1.0],
            [2, 1, "A", "10", 2.0],
            [3, 1, "A", "10", 2.0],
            [4, 1, "A", "10", None],
        ],
        columns=["be_id", "internet", "sbi", "gk", "telewerkers"],
    )
    variables = {
        "telewerkers": {
            "type": "dict",
            "no_impute": False,
            "no_impute": None,
            "filter": None,
            "impute_only": None,
        }
    }

    # Run ImputeGaps
    test = ImputeGaps(records_df, variables, impute_settings, id_key)

    # Maak verwacht
    expected = pd.Series([1.0, 2.0, 2.0, 2.0], copy=False, name="telewerkers")

    # Test uitvoeren
    pd.testing.assert_series_equal(test.records_df["telewerkers"], expected)


def test_dict_pick_p2():
    """
    var_type: bool
    missing: 1
    imputatie: o.b.v. sbi x gk
    methode: nan
    """
    # Maak data
    impute_settings, id_key = get_init_pick()
    records_df = pd.DataFrame(
        [
            [1, 1, "A", "10", "1.0"],
            [2, 1, "A", "10", "2.0"],
            [3, 1, "A", "10", "2.0"],
            [4, 1, "B", "10", None],
        ],
        columns=["be_id", "internet", "sbi", "gk", "telewerkers"],
    )
    variables = {
        "telewerkers": {
            "type": "dict",
            "no_impute": False,
            "no_impute": None,
            "filter": None,
            "impute_only": None,
        }
    }

    # Run ImputeGaps
    test = ImputeGaps(records_df, variables, impute_settings, id_key)

    # Maak verwacht
    expected = pd.Series(["1.0", "2.0", "2.0", "2.0"], copy=False, name="telewerkers")

    # Test uitvoeren
    pd.testing.assert_series_equal(test.records_df["telewerkers"], expected)


def test_dict_pick_p4():
    """
    var_type: bool
    missing: 1
    imputatie: o.b.v. sbi x gk
    methode: nan
    """
    # Maak data
    impute_settings, id_key = get_init_pick()
    records_df = pd.DataFrame(
        [
            [1, 1, "A", "10", None],
            [2, 1, "A", "10", None],
            [3, 1, "A", "10", None],
            [4, 1, "B", "10", None],
        ],
        columns=["be_id", "internet", "sbi", "gk", "telewerkers"],
    )
    variables = {
        "telewerkers": {
            "type": "dict",
            "no_impute": False,
            "no_impute": None,
            "filter": None,
            "impute_only": None,
        }
    }

    # Run ImputeGaps
    test = ImputeGaps(records_df, variables, impute_settings, id_key)

    # Maak verwacht
    expected = pd.Series([None, None, None, None], copy=False, name="telewerkers")

    # Test uitvoeren
    pd.testing.assert_series_equal(test.records_df["telewerkers"], expected)


def test_index_pick_p1():
    """
    var_type: bool
    missing: 1
    imputatie: o.b.v. sbi x gk
    methode: nan
    """
    # Maak data
    impute_settings, id_key = get_init_pick()
    records_df = pd.DataFrame(
        [
            [1, 1, "A", "10", None],
            [2, 1, "A", "10", None],
            [3, 1, "A", "10", None],
            [4, 1, "B", "10", None],
        ],
        columns=["be_id", "internet", "sbi", "gk", "telewerkers"],
    )
    variables = {
        "telewerkers": {
            "type": "index",
            "no_impute": False,
            "no_impute": None,
            "filter": None,
            "impute_only": None,
        }
    }

    # Run ImputeGaps
    test = ImputeGaps(records_df, variables, impute_settings, id_key)

    # Maak verwacht
    expected = pd.Series([None, None, None, None], copy=False, name="telewerkers")

    # Test uitvoeren
    pd.testing.assert_series_equal(test.records_df["telewerkers"], expected)
>>>>>>> aa4a50b5
<|MERGE_RESOLUTION|>--- conflicted
+++ resolved
@@ -233,10 +233,7 @@
 def test_failed_imputegaps():
     """API Tests"""
     with pytest.raises(AttributeError):
-<<<<<<< HEAD
         test_obj = ImputeGaps()
-=======
-        test_obj = ImputeGaps()
 
 
 def test_float_median_p1():
@@ -249,13 +246,27 @@
     # Maak data
     # impute = ImputeSettings()
 
-    #records_df = _get_record()
-    #variables = _get_variable()
+    # records_df = _get_record()
+    # variables = _get_variable()
     impute_settings, id_key = get_init_median()
     records_df = pd.DataFrame(
-        [[1, 1, 'A', '10', 10], [2, 1, 'A', '10', 20], [3, 1, 'A', '10', 12], [4, 1, 'A', '10', None]],
-        columns=['be_id', 'internet', 'sbi', 'gk', 'telewerkers'])
-    variables = {'telewerkers': {'type': 'float', 'no_impute': False, 'no_impute': None, 'filter': None, 'impute_only': None}}
+        [
+            [1, 1, "A", "10", 10],
+            [2, 1, "A", "10", 20],
+            [3, 1, "A", "10", 12],
+            [4, 1, "A", "10", None],
+        ],
+        columns=["be_id", "internet", "sbi", "gk", "telewerkers"],
+    )
+    variables = {
+        "telewerkers": {
+            "type": "float",
+            "no_impute": False,
+            "no_impute": None,
+            "filter": None,
+            "impute_only": None,
+        }
+    }
 
     # Run ImputeGaps
     test = ImputeGaps(
@@ -1373,5 +1384,4 @@
     expected = pd.Series([None, None, None, None], copy=False, name="telewerkers")
 
     # Test uitvoeren
-    pd.testing.assert_series_equal(test.records_df["telewerkers"], expected)
->>>>>>> aa4a50b5
+    pd.testing.assert_series_equal(test.records_df["telewerkers"], expected)