--- conflicted
+++ resolved
@@ -51,10 +51,7 @@
     importlib-metadata; python_version<"3.8"
     pandas
     pyyaml
-<<<<<<< HEAD
 
-=======
->>>>>>> 6d53038d
 
 [options.packages.find]
 where = src
